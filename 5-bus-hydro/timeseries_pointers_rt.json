[
    {
        "simulation": "REAL_TIME",
        "resolution": 300,
        "category": "Generator",
<<<<<<< HEAD
        "component_name": "HydroDispatch1",
        "label": "get_max_active_power",
        "scaling_factor": 1.0,
        "data_file": "../forecasts/5bus_ts/gen/Hydro/rt_hydro5_rating.csv"
=======
        "component_name": "SolarBusC",
        "module": "InfrastructureSystems",
        "type": "SingleTimeSeries",
        "name": "rating",
        "scaling_factor_multiplier": "get_rating",
        "scaling_factor_multiplier_module": "PowerSystems",
        "normalization_factor": 1.0,
        "data_file": "./gen/Renewable/PV/rt_solar5.csv"
>>>>>>> bf24b588
    },
    {
        "simulation": "REAL_TIME",
        "resolution": 300,
        "category": "Generator",
<<<<<<< HEAD
        "component_name": "HydroDispatch2",
        "label": "get_max_active_power",
        "scaling_factor": 1.0,
        "data_file": "../forecasts/5bus_ts/gen/Hydro/rt_hydro5_rating.csv"
    },
    {
        "simulation": "REAL_TIME",
        "category": "Generator",
        "component_name": "HydroDispatch3",
        "label": "get_max_active_power",
        "scaling_factor": 1.0,
        "data_file": "../forecasts/5bus_ts/gen/Hydro/rt_hydro5_rating.csv"
    },
    {
        "simulation": "REAL_TIME",
        "category": "Generator",
        "component_name": "HydroDispatch1",
        "label": "get_inflow",
        "scaling_factor": 1.0,
        "data_file": "../forecasts/5bus_ts/gen/Hydro/rt_hydro5_inflow.csv"
    },
    {
        "simulation": "REAL_TIME",
        "category": "Generator",
        "component_name": "HydroDispatch3",
        "label": "get_inflow",
        "scaling_factor": 1.0,
        "data_file": "../forecasts/5bus_ts/gen/Hydro/rt_hydro5_storage.csv"
    },
    {
        "simulation": "REAL_TIME",
        "category": "Generator",
        "component_name": "HydroDispatch1",
        "label": "get_storage_target",
        "scaling_factor": 1.0,
        "data_file": "../forecasts/5bus_ts/gen/Hydro/rt_hydro5_storage.csv"
    },
    {
        "simulation": "REAL_TIME",
        "category": "Generator",
        "component_name": "HydroDispatch3",
        "label": "get_storage_target",
        "scaling_factor": 1.0,
        "data_file": "../forecasts/5bus_ts/gen/Hydro/rt_hydro5_storage.csv"
    },
    {
        "simulation": "REAL_TIME",
        "category": "Generator",
        "component_name": "HydroDispatch1",
        "label": "get_hydro_budget",
        "scaling_factor": 1.0,
        "data_file": "../forecasts/5bus_ts/gen/Hydro/rt_hydro5_budget.csv"
    },
    {
        "simulation": "REAL_TIME",
        "category": "Generator",
        "component_name": "HydroDispatch3",
        "label": "get_hydro_budget",
        "scaling_factor": 1.0,
        "data_file": "../forecasts/5bus_ts/gen/Hydro/rt_hydro5_budget.csv"
    },
    {
        "simulation": "REAL_TIME",
        "category": "Generator",
        "component_name": "SolarBusC",
        "label": "get_max_active_power",
        "scaling_factor": 36.7,
        "data_file": "../forecasts/5bus_ts/gen/Renewable/PV/rt_solar.csv"
    },
    {
        "simulation": "REAL_TIME",
        "category": "Generator",
        "component_name": "WindBusA",
        "label": "get_max_active_power",
        "scaling_factor": 99.18509696281339,
        "data_file": "../forecasts/5bus_ts/gen/Renewable/WIND/rt_wind.csv"
=======
        "component_name": "WindBusA",
        "module": "InfrastructureSystems",
        "type": "SingleTimeSeries",
        "name": "rating",
        "scaling_factor_multiplier": "get_rating",
        "scaling_factor_multiplier_module": "PowerSystems",
        "normalization_factor": 1.0,
        "data_file": "./gen/Renewable/WIND/rt_wind5.csv"
>>>>>>> bf24b588
    },
    {
        "simulation": "REAL_TIME",
        "resolution": 300,
        "category": "ElectricLoad",
        "component_name": "bus2",
<<<<<<< HEAD
        "label": "get_max_active_power",
        "scaling_factor": 1139.57495,
        "data_file": "../forecasts/5bus_ts/load/rt_load5.csv"
=======
        "module": "InfrastructureSystems",
        "type": "SingleTimeSeries",
        "name": "max_active_power",
        "scaling_factor_multiplier": "get_max_active_power",
        "scaling_factor_multiplier_module": "PowerSystems",
        "normalization_factor": 1.0,
        "data_file": "./load/rt_load5.csv"
>>>>>>> bf24b588
    },
    {
        "simulation": "REAL_TIME",
        "resolution": 300,
        "category": "ElectricLoad",
        "component_name": "bus3",
<<<<<<< HEAD
        "label": "get_max_active_power",
        "scaling_factor": 1139.57495,
        "data_file": "../forecasts/5bus_ts/load/rt_load5.csv"
=======
        "module": "InfrastructureSystems",
        "type": "SingleTimeSeries",
        "name": "max_active_power",
        "scaling_factor_multiplier": "get_max_active_power",
        "scaling_factor_multiplier_module": "PowerSystems",
        "normalization_factor": 1.0,
        "data_file": "./load/rt_load5.csv"
>>>>>>> bf24b588
    },
    {
        "simulation": "REAL_TIME",
        "resolution": 300,
        "category": "ElectricLoad",
        "component_name": "bus4",
<<<<<<< HEAD
        "label": "get_max_active_power",
        "scaling_factor": 1139.57495,
        "data_file": "../forecasts/5bus_ts/load/rt_load5.csv"
=======
        "module": "InfrastructureSystems",
        "type": "SingleTimeSeries",
        "name": "max_active_power",
        "scaling_factor_multiplier": "get_max_active_power",
        "scaling_factor_multiplier_module": "PowerSystems",
        "normalization_factor": 1.0,
        "data_file": "./load/rt_load5.csv"
>>>>>>> bf24b588
    }
]<|MERGE_RESOLUTION|>--- conflicted
+++ resolved
@@ -3,12 +3,6 @@
         "simulation": "REAL_TIME",
         "resolution": 300,
         "category": "Generator",
-<<<<<<< HEAD
-        "component_name": "HydroDispatch1",
-        "label": "get_max_active_power",
-        "scaling_factor": 1.0,
-        "data_file": "../forecasts/5bus_ts/gen/Hydro/rt_hydro5_rating.csv"
-=======
         "component_name": "SolarBusC",
         "module": "InfrastructureSystems",
         "type": "SingleTimeSeries",
@@ -17,90 +11,11 @@
         "scaling_factor_multiplier_module": "PowerSystems",
         "normalization_factor": 1.0,
         "data_file": "./gen/Renewable/PV/rt_solar5.csv"
->>>>>>> bf24b588
     },
     {
         "simulation": "REAL_TIME",
         "resolution": 300,
         "category": "Generator",
-<<<<<<< HEAD
-        "component_name": "HydroDispatch2",
-        "label": "get_max_active_power",
-        "scaling_factor": 1.0,
-        "data_file": "../forecasts/5bus_ts/gen/Hydro/rt_hydro5_rating.csv"
-    },
-    {
-        "simulation": "REAL_TIME",
-        "category": "Generator",
-        "component_name": "HydroDispatch3",
-        "label": "get_max_active_power",
-        "scaling_factor": 1.0,
-        "data_file": "../forecasts/5bus_ts/gen/Hydro/rt_hydro5_rating.csv"
-    },
-    {
-        "simulation": "REAL_TIME",
-        "category": "Generator",
-        "component_name": "HydroDispatch1",
-        "label": "get_inflow",
-        "scaling_factor": 1.0,
-        "data_file": "../forecasts/5bus_ts/gen/Hydro/rt_hydro5_inflow.csv"
-    },
-    {
-        "simulation": "REAL_TIME",
-        "category": "Generator",
-        "component_name": "HydroDispatch3",
-        "label": "get_inflow",
-        "scaling_factor": 1.0,
-        "data_file": "../forecasts/5bus_ts/gen/Hydro/rt_hydro5_storage.csv"
-    },
-    {
-        "simulation": "REAL_TIME",
-        "category": "Generator",
-        "component_name": "HydroDispatch1",
-        "label": "get_storage_target",
-        "scaling_factor": 1.0,
-        "data_file": "../forecasts/5bus_ts/gen/Hydro/rt_hydro5_storage.csv"
-    },
-    {
-        "simulation": "REAL_TIME",
-        "category": "Generator",
-        "component_name": "HydroDispatch3",
-        "label": "get_storage_target",
-        "scaling_factor": 1.0,
-        "data_file": "../forecasts/5bus_ts/gen/Hydro/rt_hydro5_storage.csv"
-    },
-    {
-        "simulation": "REAL_TIME",
-        "category": "Generator",
-        "component_name": "HydroDispatch1",
-        "label": "get_hydro_budget",
-        "scaling_factor": 1.0,
-        "data_file": "../forecasts/5bus_ts/gen/Hydro/rt_hydro5_budget.csv"
-    },
-    {
-        "simulation": "REAL_TIME",
-        "category": "Generator",
-        "component_name": "HydroDispatch3",
-        "label": "get_hydro_budget",
-        "scaling_factor": 1.0,
-        "data_file": "../forecasts/5bus_ts/gen/Hydro/rt_hydro5_budget.csv"
-    },
-    {
-        "simulation": "REAL_TIME",
-        "category": "Generator",
-        "component_name": "SolarBusC",
-        "label": "get_max_active_power",
-        "scaling_factor": 36.7,
-        "data_file": "../forecasts/5bus_ts/gen/Renewable/PV/rt_solar.csv"
-    },
-    {
-        "simulation": "REAL_TIME",
-        "category": "Generator",
-        "component_name": "WindBusA",
-        "label": "get_max_active_power",
-        "scaling_factor": 99.18509696281339,
-        "data_file": "../forecasts/5bus_ts/gen/Renewable/WIND/rt_wind.csv"
-=======
         "component_name": "WindBusA",
         "module": "InfrastructureSystems",
         "type": "SingleTimeSeries",
@@ -109,18 +24,12 @@
         "scaling_factor_multiplier_module": "PowerSystems",
         "normalization_factor": 1.0,
         "data_file": "./gen/Renewable/WIND/rt_wind5.csv"
->>>>>>> bf24b588
     },
     {
         "simulation": "REAL_TIME",
         "resolution": 300,
         "category": "ElectricLoad",
         "component_name": "bus2",
-<<<<<<< HEAD
-        "label": "get_max_active_power",
-        "scaling_factor": 1139.57495,
-        "data_file": "../forecasts/5bus_ts/load/rt_load5.csv"
-=======
         "module": "InfrastructureSystems",
         "type": "SingleTimeSeries",
         "name": "max_active_power",
@@ -128,18 +37,12 @@
         "scaling_factor_multiplier_module": "PowerSystems",
         "normalization_factor": 1.0,
         "data_file": "./load/rt_load5.csv"
->>>>>>> bf24b588
     },
     {
         "simulation": "REAL_TIME",
         "resolution": 300,
         "category": "ElectricLoad",
         "component_name": "bus3",
-<<<<<<< HEAD
-        "label": "get_max_active_power",
-        "scaling_factor": 1139.57495,
-        "data_file": "../forecasts/5bus_ts/load/rt_load5.csv"
-=======
         "module": "InfrastructureSystems",
         "type": "SingleTimeSeries",
         "name": "max_active_power",
@@ -147,18 +50,12 @@
         "scaling_factor_multiplier_module": "PowerSystems",
         "normalization_factor": 1.0,
         "data_file": "./load/rt_load5.csv"
->>>>>>> bf24b588
     },
     {
         "simulation": "REAL_TIME",
         "resolution": 300,
         "category": "ElectricLoad",
         "component_name": "bus4",
-<<<<<<< HEAD
-        "label": "get_max_active_power",
-        "scaling_factor": 1139.57495,
-        "data_file": "../forecasts/5bus_ts/load/rt_load5.csv"
-=======
         "module": "InfrastructureSystems",
         "type": "SingleTimeSeries",
         "name": "max_active_power",
@@ -166,6 +63,5 @@
         "scaling_factor_multiplier_module": "PowerSystems",
         "normalization_factor": 1.0,
         "data_file": "./load/rt_load5.csv"
->>>>>>> bf24b588
     }
 ]